from __future__ import annotations

import asyncio
from dataclasses import dataclass
from typing import ClassVar, List, Tuple

from yarl import URL


@dataclass
class MediaItem:
    url: URL
    referer: URL
    complete: bool
    filename: str
    ext: str

    async def is_complete(self):
        return self.complete

    async def mark_completed(self):
        self.complete = True


@dataclass
class AlbumItem:
    """Class for keeping track of download links for each album"""
    title: str
    media: List[MediaItem]

    async def add_media(self, media_item: MediaItem):
        self.media.append(media_item)

    async def set_new_title(self, new_title: str):
        self.title = new_title

    async def append_title(self, title):
        new_title = title + '/' + self.title
        self.title = new_title

    async def extend(self, album):
        self.media.extend(album.media)

    async def is_empty(self):
        if not self.media:
            return True
        return False


@dataclass
class DomainItem:
    """Class for keeping track of albums for each scraper type"""
    domain: str
    albums: dict

    async def add_to_album(self, title: str, media: MediaItem):
        if title in self.albums.keys():
            await self.albums[title].add_media(media)
        else:
            self.albums[title] = AlbumItem(title=title, media=[media])

    async def add_media(self, title: str, media: MediaItem):
        if title in self.albums.keys():
            album = self.albums[title]
            await album.add_media(media)
        else:
            self.albums[title] = AlbumItem(title, [media])

    async def add_album(self, title: str, album: AlbumItem):
        if title in self.albums.keys():
            stored_album = self.albums[title]
            for media_item in album.media:
                if media_item in stored_album.media:
                    continue
                await stored_album.add_media(media_item)
        else:
            self.albums[title] = album

    async def set_new_domain(self, domain: str):
        self.domain = domain

    async def extend(self, domain):
        for title, album in domain.albums.items():
            await self.add_album(title, album)

    async def append_title(self, title):
        if not title:
            return
        new_albums = {}
        for album_str, album in self.albums.items():
            new_title = title+'/'+album_str
            new_albums[new_title] = album
            album.title = new_title
        self.albums = new_albums


@dataclass
class CascadeItem:
    """Class for keeping track of domains for each scraper type"""
    domains: dict

    async def add_albums(self, domain_item: DomainItem):
        domain = domain_item.domain
        albums = domain_item.albums
        for title, album in albums.items():
            await self.add_album(domain, title, album)

    async def add_to_album(self, domain: str, title: str, media_item: MediaItem):
        if domain in self.domains.keys():
            await self.domains[domain].add_to_album(title, media_item)
        else:
            self.domains[domain] = DomainItem(domain, {title: AlbumItem(title, [media_item])})

    async def add_album(self, domain: str, title: str, album: AlbumItem):
        if domain in self.domains.keys():
            await self.domains[domain].add_album(title, album)
        else:
            self.domains[domain] = DomainItem(domain, {title: album})

    async def is_empty(self):
        for _, domain in self.domains.items():
            for _, album in domain.albums.items():
                if album.media:
                    return False
        return True

    async def get_total(self):
        total = 0
        for _, domain in self.domains.items():
            for _, album in domain.albums.items():
                total += len(album.media)
        return total

    async def append_title(self, title: str):
        if not title:
            return
        for _, domain in self.domains.items():
            new_albums = {}
            for album_str, album in domain.albums.items():
                new_title = title+'/'+album_str
                new_albums[new_title] = album
                album.title = new_title
            domain.albums = new_albums

    async def extend(self, Cascade):
        if Cascade:
            if Cascade.domains:
                for domain_str, domain in Cascade.domains.items():
                    for album_str, album in domain.albums.items():
                        await self.add_album(domain_str, album_str, album)

    async def dedupe(self):
        for _, domain in self.domains.items():
            for _, album in domain.albums.items():
                check = []
                allowed = []
                for media_item in album.media:
                    if media_item.url in check:
                        continue
                    check.append(media_item.url)
                    allowed.append(media_item)
                album.media = allowed


@dataclass
class ForumItem:
    """Class for keeping track of forum threads"""
    threads: dict

    async def add_album_to_thread(self, title: str, domain: str, album: AlbumItem):
        if title not in self.threads.keys():
            self.threads[title] = CascadeItem({domain: DomainItem(domain, {album.title: album})})
        else:
            await self.threads[title].add_album(domain, album.title, album)

    async def add_thread(self, title: str, cascade: CascadeItem):
        if title not in self.threads.keys():
            self.threads[title] = cascade
        else:
            await self.threads[title].extend(cascade)

    async def is_empty(self):
        for _, Cascade in self.threads.items():
            for _, domain in Cascade.domains.items():
                for _, album in domain.albums.items():
                    if album.media:
                        return False
        return True

    async def get_total(self):
        total = 0
        for _, Cascade in self.threads.items():
            for _, domain in Cascade.domains.items():
                for _, album in domain.albums.items():
                    total += len(album.media)
        return total

    async def dedupe(self):
        for _, Cascade in self.threads.items():
            for _, domain in Cascade.domains.items():
                for _, album in domain.albums.items():
                    check = []
                    allowed = []
                    for media_item in album.media:
                        if media_item.url in check:
                            continue
                        check.append(media_item.url)
                        allowed.append(media_item)
                    album.media = allowed

    async def extend_thread(self, title: str, cascade: CascadeItem):
        if title in self.threads.keys():
            await self.threads[title].extend(cascade)
        else:
            self.threads[title] = cascade

@dataclass
class FileLock:
    """Rudimentary file lock system"""
    locked_files = []

    async def check_lock(self, filename):
        await asyncio.sleep(.1)
        return filename.lower() in self.locked_files

    async def add_lock(self, filename):
        self.locked_files.append(filename.lower())

    async def remove_lock(self, filename):
        self.locked_files.remove(filename.lower())


@dataclass
class SkipData:
<<<<<<< HEAD
    supported_hosts: ClassVar[Tuple[str]] = (
        "anonfiles", "bunkr", "coomer.party", "cyberdrop", "cyberfile", "erome", "fapello", "gfycat",
        "gofile", "hgamecg", "imgbox", "img.kiwi", "jpg.church", "jpg.fish", "pixeldrain", "pixl.li", "postimg.cc",
        "redgifs", "rule34", "saint", "socialmediagirls", "simpcity", "xbunker", "xbunkr", "kemono")
=======
    """The allows optoins for domains to skip when scraping"""
    supported_hosts: ClassVar[Tuple[str]] = ("anonfiles", "bayfiles", "bunkr", "coomer.party", "cyberdrop",
                                             "cyberfile", "e-hentai", "erome", "fapello", "gfycat", "gofile",
                                             "hgamecg", "img.kiwi", "imgbox", "jpg.church", "jpg.fish", "kemono.party",
                                             "lovefap", "nsfw.xxx", "pimpandhost", "pixeldrain", "pixl.li", "postimg",
                                             "saint", "simpcity", "socialmediagirls", "xbunker", "xbunkr")
>>>>>>> 50670ddd
    sites: List[str]<|MERGE_RESOLUTION|>--- conflicted
+++ resolved
@@ -232,17 +232,10 @@
 
 @dataclass
 class SkipData:
-<<<<<<< HEAD
-    supported_hosts: ClassVar[Tuple[str]] = (
-        "anonfiles", "bunkr", "coomer.party", "cyberdrop", "cyberfile", "erome", "fapello", "gfycat",
-        "gofile", "hgamecg", "imgbox", "img.kiwi", "jpg.church", "jpg.fish", "pixeldrain", "pixl.li", "postimg.cc",
-        "redgifs", "rule34", "saint", "socialmediagirls", "simpcity", "xbunker", "xbunkr", "kemono")
-=======
     """The allows optoins for domains to skip when scraping"""
     supported_hosts: ClassVar[Tuple[str]] = ("anonfiles", "bayfiles", "bunkr", "coomer.party", "cyberdrop",
                                              "cyberfile", "e-hentai", "erome", "fapello", "gfycat", "gofile",
                                              "hgamecg", "img.kiwi", "imgbox", "jpg.church", "jpg.fish", "kemono.party",
                                              "lovefap", "nsfw.xxx", "pimpandhost", "pixeldrain", "pixl.li", "postimg",
                                              "saint", "simpcity", "socialmediagirls", "xbunker", "xbunkr")
->>>>>>> 50670ddd
     sites: List[str]