--- conflicted
+++ resolved
@@ -27,12 +27,8 @@
         self.gofile_crawler = None
         self.anonfiles_crawler = None
         self.thotsbay_crawler = None
-<<<<<<< HEAD
         self.gfycat_crawler = None
         self.redgifs_crawler = None
-=======
-
->>>>>>> 80770422
         self.mapping = {"pixl.is": self.ShareX, "putme.ga": self.ShareX, "putmega.com": self.ShareX,
                         "jpg.church": self.ShareX, "cyberdrop.me": self.Chibisafe, "cyberdrop.cc": self.Chibisafe,
                         "cyberdrop.to": self.Chibisafe, "cyberdrop.nl": self.Chibisafe, "bunkr.is": self.Chibisafe,
@@ -89,12 +85,8 @@
 
     async def ThotsBay(self, url: URL, title=None):
         if not self.thotsbay_crawler:
-<<<<<<< HEAD
             self.thotsbay_crawler = ThotsbayCrawler(
                 include_id=self.include_id, username=self.username, password=self.password, scraping_mapper=self, session=self.session)
-=======
-            self.thotsbay_crawler = ThotsbayCrawler(include_id=self.include_id, username=self.username, password=self.password, scraping_mapper=self, session=self.session, separate_posts=self.separate_posts)
->>>>>>> 80770422
         await self.Cascade.extend(await self.thotsbay_crawler.fetch(self.session, url))
 
     async def gfycat(self, url: URL, title=None):
